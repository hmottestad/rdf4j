<?xml version="1.0" encoding="UTF-8"?>
<project xmlns="http://maven.apache.org/POM/4.0.0" xmlns:xsi="http://www.w3.org/2001/XMLSchema-instance" xsi:schemaLocation="http://maven.apache.org/POM/4.0.0 http://maven.apache.org/xsd/maven-4.0.0.xsd">
	<modelVersion>4.0.0</modelVersion>
	<parent>
		<groupId>org.eclipse.rdf4j</groupId>
		<artifactId>rdf4j-sail</artifactId>
		<version>3.2.0-SNAPSHOT</version>
	</parent>
	<artifactId>rdf4j-shacl</artifactId>
	<name>RDF4J: SHACL</name>
	<description>Stacked Sail with SHACL validation capabilities</description>
	<dependencies>
		<dependency>
			<groupId>org.apache.commons</groupId>
			<artifactId>commons-lang3</artifactId>
		</dependency>
		<dependency>
			<groupId>org.apache.commons</groupId>
			<artifactId>commons-text</artifactId>
		</dependency>
		<dependency>
			<groupId>${project.groupId}</groupId>
			<artifactId>rdf4j-sail-api</artifactId>
			<version>${project.version}</version>
		</dependency>
		<dependency>
			<groupId>${project.groupId}</groupId>
			<artifactId>rdf4j-repository-sail</artifactId>
			<version>${project.version}</version>
		</dependency>
		<dependency>
			<groupId>${project.groupId}</groupId>
			<artifactId>rdf4j-sail-memory</artifactId>
			<version>${project.version}</version>
		</dependency>
		<dependency>
			<groupId>${project.groupId}</groupId>
			<artifactId>rdf4j-sail-testsuite</artifactId>
			<version>${project.version}</version>
			<scope>test</scope>
		</dependency>
		<dependency>
			<groupId>${project.groupId}</groupId>
			<artifactId>rdf4j-repository-testsuite</artifactId>
			<version>${project.version}</version>
			<scope>test</scope>
		</dependency>
		<dependency>
			<groupId>${project.groupId}</groupId>
			<artifactId>rdf4j-queryparser-serql</artifactId>
			<version>${project.version}</version>
			<scope>test</scope>
		</dependency>
		<dependency>
			<groupId>org.openjdk.jmh</groupId>
			<artifactId>jmh-core</artifactId>
			<version>${jmhVersion}</version>
			<scope>test</scope>
		</dependency>
		<!-- https://mvnrepository.com/artifact/org.openjdk.jmh/jmh-generator-annprocess -->
		<dependency>
			<groupId>org.openjdk.jmh</groupId>
			<artifactId>jmh-generator-annprocess</artifactId>
			<version>${jmhVersion}</version>
			<scope>test</scope>
		</dependency>
		<dependency>
			<groupId>${project.groupId}</groupId>
			<artifactId>rdf4j-sail-nativerdf</artifactId>
			<version>${project.version}</version>
			<scope>test</scope>
		</dependency>
<<<<<<< HEAD
        <dependency>
			<groupId>${project.groupId}</groupId>
            <artifactId>readonly</artifactId>
			<version>${project.version}</version>
            <scope>compile</scope>
        </dependency>

    </dependencies>

=======
	</dependencies>
>>>>>>> 3400219d
	<build>
		<plugins>
			<plugin>
				<groupId>org.apache.maven.plugins</groupId>
				<artifactId>maven-surefire-plugin</artifactId>
				<configuration>
					<encoding>UTF-8</encoding>
					<systemProperties>
						<property>
							<name>jmh.ignoreLock</name>
							<value>true</value>
						</property>
					</systemProperties>
				</configuration>
			</plugin>
		</plugins>
	</build>
</project><|MERGE_RESOLUTION|>--- conflicted
+++ resolved
@@ -70,7 +70,6 @@
 			<version>${project.version}</version>
 			<scope>test</scope>
 		</dependency>
-<<<<<<< HEAD
         <dependency>
 			<groupId>${project.groupId}</groupId>
             <artifactId>readonly</artifactId>
@@ -79,10 +78,6 @@
         </dependency>
 
     </dependencies>
-
-=======
-	</dependencies>
->>>>>>> 3400219d
 	<build>
 		<plugins>
 			<plugin>
