--- conflicted
+++ resolved
@@ -1050,21 +1050,12 @@
 			throws RDF4JException
 		{
 			ProjectionElemList projElems = new ProjectionElemList();
-<<<<<<< HEAD
-			Value subj = Statements.singleValue(r, SP.SUBJECT_PROPERTY, store);
+			Value subj = TripleSources.singleValue(r, SP.SUBJECT_PROPERTY, store);
 			projElems.addElement(createProjectionElem(subj, "subject", null));
-			Value pred = Statements.singleValue(r, SP.PREDICATE_PROPERTY, store);
+			Value pred = TripleSources.singleValue(r, SP.PREDICATE_PROPERTY, store);
 			projElems.addElement(createProjectionElem(pred, "predicate", null));
-			Value obj = Statements.singleValue(r, SP.OBJECT_PROPERTY, store);
+			Value obj = TripleSources.singleValue(r, SP.OBJECT_PROPERTY, store);
 			projElems.addElement(createProjectionElem(obj, "object", null));
-=======
-			Value subj = TripleSources.singleValue(r, SP.SUBJECT_PROPERTY, store);
-			projElems.addElement(createProjectionElem(subj, "subject"));
-			Value pred = TripleSources.singleValue(r, SP.PREDICATE_PROPERTY, store);
-			projElems.addElement(createProjectionElem(pred, "predicate"));
-			Value obj = TripleSources.singleValue(r, SP.OBJECT_PROPERTY, store);
-			projElems.addElement(createProjectionElem(obj, "object"));
->>>>>>> f0ab82c1
 			return projElems;
 		}
 
