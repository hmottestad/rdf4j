/*******************************************************************************
 * Copyright (c) 2015 Eclipse RDF4J contributors, Aduna, and others.
 * All rights reserved. This program and the accompanying materials
 * are made available under the terms of the Eclipse Distribution License v1.0
 * which accompanies this distribution, and is available at
 * http://www.eclipse.org/org/documents/edl-v10.php.
 *******************************************************************************/
package org.eclipse.rdf4j.repository.config;

import static org.eclipse.rdf4j.repository.config.RepositoryConfigSchema.NAMESPACE;
import static org.eclipse.rdf4j.repository.config.RepositoryConfigSchema.REPOSITORY;
import static org.eclipse.rdf4j.repository.config.RepositoryConfigSchema.REPOSITORYID;
import static org.eclipse.rdf4j.repository.config.RepositoryConfigSchema.REPOSITORYIMPL;

import org.eclipse.rdf4j.model.Model;
import org.eclipse.rdf4j.model.Resource;
import org.eclipse.rdf4j.model.ValueFactory;
import org.eclipse.rdf4j.model.impl.SimpleValueFactory;
import org.eclipse.rdf4j.model.util.ModelException;
import org.eclipse.rdf4j.model.util.Models;
import org.eclipse.rdf4j.model.vocabulary.RDF;
import org.eclipse.rdf4j.model.vocabulary.RDFS;
import org.eclipse.rdf4j.model.vocabulary.XMLSchema;

/**
 * @author Arjohn Kampman
 */
public class RepositoryConfig {

	private String id;

	private String title;

	private RepositoryImplConfig implConfig;

	/**
	 * Create a new RepositoryConfig.
	 */
	public RepositoryConfig() {
	}

	/**
	 * Create a new RepositoryConfigImpl.
	 */
	public RepositoryConfig(String id) {
		this();
		setID(id);
	}

	/**
	 * Create a new RepositoryConfigImpl.
	 */
	public RepositoryConfig(String id, RepositoryImplConfig implConfig) {
		this(id);
		setRepositoryImplConfig(implConfig);
	}

	/**
	 * Create a new RepositoryConfigImpl.
	 */
	public RepositoryConfig(String id, String title) {
		this(id);
		setTitle(title);
	}

	/**
	 * Create a new RepositoryConfigImpl.
	 */
	public RepositoryConfig(String id, String title, RepositoryImplConfig implConfig) {
		this(id, title);
		setRepositoryImplConfig(implConfig);
	}

	public String getID() {
		return id;
	}

	public void setID(String id) {
		this.id = id;
	}

	public String getTitle() {
		return title;
	}

	public void setTitle(String title) {
		this.title = title;
	}

	public RepositoryImplConfig getRepositoryImplConfig() {
		return implConfig;
	}

	public void setRepositoryImplConfig(RepositoryImplConfig implConfig) {
		this.implConfig = implConfig;
	}

	/**
	 * Validates this configuration. A {@link RepositoryConfigException} is thrown when the configuration is
	 * invalid. The exception should contain an error message that indicates why the configuration is invalid.
	 * 
	 * @throws RepositoryConfigException
	 *         If the configuration is invalid.
	 */
	public void validate()
		throws RepositoryConfigException
	{
		if (id == null) {
			throw new RepositoryConfigException("Repository ID missing");
		}
		if (implConfig == null) {
			throw new RepositoryConfigException("Repository implementation for repository missing");
		}
		implConfig.validate();
	}

	/**
	 * @deprecated use {@link #export(Model, Resource)}
	 */
	@Deprecated
	public void export(Model model) {
		ValueFactory vf = SimpleValueFactory.getInstance();
		export(model, vf.createBNode());
	}

	/**
	 * Exports the configuration into RDF using the given repositoryNode
	 *
	 * @param model
	 *        target RDF collection
	 * @param repositoryNode
	 * @since 2.3
	 */
	public void export(Model model, Resource repositoryNode) {
		ValueFactory vf = SimpleValueFactory.getInstance();
<<<<<<< HEAD
=======
		model.setNamespace(RDFS.NS);
		model.setNamespace(XMLSchema.NS);
		model.setNamespace("rep", NAMESPACE);
>>>>>>> fc5bdf79
		model.add(repositoryNode, RDF.TYPE, REPOSITORY);

		if (id != null) {
			model.add(repositoryNode, REPOSITORYID, vf.createLiteral(id));
		}
		if (title != null) {
			model.add(repositoryNode, RDFS.LABEL, vf.createLiteral(title));
		}
		if (implConfig != null) {
			Resource implNode = implConfig.export(model);
			model.add(repositoryNode, REPOSITORYIMPL, implNode);
		}
	}

	public void parse(Model model, Resource repositoryNode)
		throws RepositoryConfigException
	{
		try {

			Models.objectLiteral(model.filter(repositoryNode, REPOSITORYID, null)).ifPresent(
					lit -> setID(lit.getLabel()));
			Models.objectLiteral(model.filter(repositoryNode, RDFS.LABEL, null)).ifPresent(
					lit -> setTitle(lit.getLabel()));
			Models.objectResource(model.filter(repositoryNode, REPOSITORYIMPL, null)).ifPresent(
					res -> setRepositoryImplConfig(AbstractRepositoryImplConfig.create(model, res)));
		}
		catch (ModelException e) {
			throw new RepositoryConfigException(e.getMessage(), e);
		}
	}

	/**
	 * Creates a new {@link RepositoryConfig} object and initializes it by supplying the {@code model} and
	 * {@code repositoryNode} to its {@link #parse(Model, Resource) parse} method.
	 * 
	 * @param model
	 *        the {@link Model} to read initialization data from.
	 * @param repositoryNode
	 *        the subject {@link Resource} that identifies the {@link RepositoryConfig} in the supplied Model.
	 */
	public static RepositoryConfig create(Model model, Resource repositoryNode)
		throws RepositoryConfigException
	{
		RepositoryConfig config = new RepositoryConfig();
		config.parse(model, repositoryNode);
		return config;
	}
}<|MERGE_RESOLUTION|>--- conflicted
+++ resolved
@@ -133,12 +133,9 @@
 	 */
 	public void export(Model model, Resource repositoryNode) {
 		ValueFactory vf = SimpleValueFactory.getInstance();
-<<<<<<< HEAD
-=======
 		model.setNamespace(RDFS.NS);
 		model.setNamespace(XMLSchema.NS);
 		model.setNamespace("rep", NAMESPACE);
->>>>>>> fc5bdf79
 		model.add(repositoryNode, RDF.TYPE, REPOSITORY);
 
 		if (id != null) {
