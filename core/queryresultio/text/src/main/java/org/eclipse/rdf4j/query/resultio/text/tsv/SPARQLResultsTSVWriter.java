--- conflicted
+++ resolved
@@ -51,17 +51,11 @@
 	 * @param out
 	 */
 	public SPARQLResultsTSVWriter(OutputStream out) {
-<<<<<<< HEAD
-		super(out);
-		writer = new BufferedWriter(new OutputStreamWriter(out, StandardCharsets.UTF_8), 1024);
+		this(new BufferedWriter(new OutputStreamWriter(out, StandardCharsets.UTF_8), 1024));
 	}
 
 	public SPARQLResultsTSVWriter(Writer writer) {
 		this.writer = writer;
-=======
-		Writer w = new OutputStreamWriter(out, StandardCharsets.UTF_8);
-		writer = new BufferedWriter(w, 1024);
->>>>>>> ba46cc6d
 	}
 
 	@Override
