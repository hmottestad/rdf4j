--- conflicted
+++ resolved
@@ -7,11 +7,7 @@
 @prefix xsd: <http://www.w3.org/2001/XMLSchema#> .
 
 ex:PersonShape
-<<<<<<< HEAD
-	a sh:NodeShape ;
-=======
 	a sh:NodeShape  ;
->>>>>>> 3bcb5a64
 	sh:targetClass rdfs:Resource ;
 	sh:property [
 		sh:path rdfs:label ;
