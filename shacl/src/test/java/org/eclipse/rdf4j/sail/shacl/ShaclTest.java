--- conflicted
+++ resolved
@@ -60,179 +60,6 @@
 	@Test
 	public void testSingleTransaction() throws Exception {
 		runTestCaseSingleTransaction(testCasePath, path, expectedResult);
-<<<<<<< HEAD
-
-	}
-
-	static List<String> findTestCases(String testCase, String baseCase) {
-
-		List<String> ret = new ArrayList<>();
-
-		for (int i = 0; i < 1000; i++) {
-			String path = testCase + "/" + baseCase + "/case" + i;
-			InputStream resourceAsStream = ShaclTest.class.getClassLoader().getResourceAsStream(path);
-			if (resourceAsStream != null) {
-				ret.add(path);
-				try {
-					resourceAsStream.close();
-				} catch (IOException e) {
-					throw new RuntimeException(e);
-				}
-			}
-		}
-
-		return ret;
-
-	}
-
-
-	static Collection<Object[]> getTestsToRun() {
-		List<Object[]> ret = new ArrayList<>();
-
-
-		for (String testCasePath : testCasePaths) {
-			for (ExpectedResult baseCase : ExpectedResult.values()) {
-				findTestCases(testCasePath, baseCase.name()).forEach(path -> {
-					Object[] temp = {testCasePath, path, baseCase};
-					ret.add(temp);
-
-				});
-			}
-		}
-
-
-		return ret;
-	}
-
-
-
-
-
-	private void runTestCase(String shaclPath, String dataPath, ExpectedResult expectedResult) {
-
-		if (!dataPath.endsWith("/")) {
-			dataPath = dataPath + "/";
-		}
-
-		if (!shaclPath.endsWith("/")) {
-			shaclPath = shaclPath + "/";
-		}
-
-
-		String shaclFile = shaclPath + "shacl.ttl";
-		System.out.println(shaclFile);
-		ShaclSail innerShaclSail = new ShaclSail(new MemoryStore(), Utils.getSailRepository(shaclFile));
-		innerShaclSail.setDebugPrintPlans(true);
-		SailRepository shaclSail = new SailRepository(innerShaclSail);
-		shaclSail.initialize();
-
-		boolean exception = false;
-		boolean ran = false;
-
-		for (int j = 0; j < 100; j++) {
-
-			String name = dataPath + "query" + j + ".rq";
-			try (InputStream resourceAsStream = ShaclTest.class.getClassLoader().getResourceAsStream(name)) {
-				if (resourceAsStream == null) {
-					continue;
-				}
-
-				ran = true;
-				System.out.println(name);
-
-				try (SailRepositoryConnection connection = shaclSail.getConnection()) {
-					connection.begin(IsolationLevels.SNAPSHOT);
-					String query = IOUtil.readString(resourceAsStream);
-					connection.prepareUpdate(query).execute();
-					connection.commit();
-				} catch (RepositoryException sailException) {
-					exception = true;
-					System.out.println(sailException.getMessage());
-
-				}
-			} catch (IOException e) {
-				e.printStackTrace();
-			}
-
-		}
-
-		shaclSail.shutDown();
-
-		if (ran) {
-			if (expectedResult == ExpectedResult.valid) {
-				assertFalse("Expected transaction to succeed", exception);
-			} else {
-				assertTrue("Expected transaction to fail", exception);
-			}
-		}
-
-	}
-
-	void runTestCaseSingleTransaction(String shaclPath, String dataPath, ExpectedResult expectedResult) {
-
-		if (!dataPath.endsWith("/")) {
-			dataPath = dataPath + "/";
-		}
-
-		if (!shaclPath.endsWith("/")) {
-			shaclPath = shaclPath + "/";
-		}
-
-		SailRepository shaclSail = new SailRepository(new ShaclSail(new MemoryStore(), Utils.getSailRepository(shaclPath + "shacl.ttl")));
-		shaclSail.initialize();
-
-		boolean exception = false;
-		boolean ran = false;
-
-		try (SailRepositoryConnection shaclSailConnection = shaclSail.getConnection()) {
-			shaclSailConnection.begin(IsolationLevels.SNAPSHOT);
-
-			for (int j = 0; j < 100; j++) {
-
-				String name = dataPath + "query" + j + ".rq";
-				InputStream resourceAsStream = ShaclTest.class.getClassLoader().getResourceAsStream(name);
-				if (resourceAsStream == null) {
-					continue;
-				}
-
-				ran = true;
-				System.out.println(name);
-
-				try {
-					String query = IOUtil.readString(resourceAsStream);
-					shaclSailConnection.prepareUpdate(query).execute();
-
-				} catch (IOException e) {
-					e.printStackTrace();
-				}
-			}
-
-			try {
-				shaclSailConnection.commit();
-
-			} catch (RepositoryException sailException) {
-				exception = true;
-				System.out.println(sailException.getMessage());
-
-				// check that rollback worked
-				assertEquals(shaclSailConnection.size(), 0);
-
-			}
-		}
-		if (ran) {
-			if (expectedResult == ExpectedResult.valid) {
-				assertFalse(exception);
-			} else {
-				assertTrue(exception);
-			}
-		}
-
-	}
-
-	enum ExpectedResult {
-		valid, invalid
-=======
->>>>>>> 5387522b
 	}
 
 }