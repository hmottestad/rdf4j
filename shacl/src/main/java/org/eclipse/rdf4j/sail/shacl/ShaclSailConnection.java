/*******************************************************************************
 * Copyright (c) 2018 Eclipse RDF4J contributors.
 * All rights reserved. This program and the accompanying materials
 * are made available under the terms of the Eclipse Distribution License v1.0
 * which accompanies this distribution, and is available at
 * http://www.eclipse.org/org/documents/edl-v10.php.
 *******************************************************************************/

package org.eclipse.rdf4j.sail.shacl;

import org.eclipse.rdf4j.IsolationLevel;
import org.eclipse.rdf4j.IsolationLevels;
import org.eclipse.rdf4j.common.iteration.Iterations;
import org.eclipse.rdf4j.model.IRI;
import org.eclipse.rdf4j.model.Resource;
import org.eclipse.rdf4j.model.Statement;
import org.eclipse.rdf4j.model.Value;
import org.eclipse.rdf4j.model.vocabulary.RDF4J;
import org.eclipse.rdf4j.repository.Repository;
import org.eclipse.rdf4j.repository.RepositoryConnection;
import org.eclipse.rdf4j.repository.sail.SailRepository;
import org.eclipse.rdf4j.repository.sail.SailRepositoryConnection;
import org.eclipse.rdf4j.sail.NotifyingSailConnection;
import org.eclipse.rdf4j.sail.SailConnectionListener;
import org.eclipse.rdf4j.sail.SailException;
import org.eclipse.rdf4j.sail.UpdateContext;
import org.eclipse.rdf4j.sail.helpers.NotifyingSailConnectionWrapper;
import org.eclipse.rdf4j.sail.memory.MemoryStore;
import org.eclipse.rdf4j.sail.shacl.AST.NodeShape;
import org.eclipse.rdf4j.sail.shacl.AST.PropertyShape;
import org.eclipse.rdf4j.sail.shacl.planNodes.EnrichWithShape;
import org.eclipse.rdf4j.sail.shacl.planNodes.LoggingNode;
import org.eclipse.rdf4j.sail.shacl.planNodes.PlanNode;
import org.eclipse.rdf4j.sail.shacl.planNodes.Tuple;
import org.slf4j.Logger;
import org.slf4j.LoggerFactory;

import java.util.ArrayList;
import java.util.Collections;
import java.util.HashSet;
import java.util.List;
import java.util.stream.Collectors;
import java.util.stream.Stream;

/**
 * @author Heshan Jayasinghe
 */
public class ShaclSailConnection extends NotifyingSailConnectionWrapper {

	private static final Logger logger = LoggerFactory.getLogger(ShaclSailConnection.class);

	private NotifyingSailConnection previousStateConnection;

	private Repository addedStatements;

	private Repository removedStatements;

	private boolean isShapeRefreshNeeded = false;

	public final ShaclSail sail;

	public Stats stats;

	private HashSet<Statement> addedStatementsSet = new HashSet<>();

	private HashSet<Statement> removedStatementsSet = new HashSet<>();

<<<<<<< HEAD
	private boolean preparedHasRun = false;

	ShaclSailConnection(ShaclSail sail, NotifyingSailConnection connection, NotifyingSailConnection previousStateConnection) {
=======
	private SailRepositoryConnection shapesConnection;

	ShaclSailConnection(ShaclSail sail, NotifyingSailConnection connection,
			NotifyingSailConnection previousStateConnection, SailRepositoryConnection shapesConnection)
	{
>>>>>>> 5387522b
		super(connection);
		this.previousStateConnection = previousStateConnection;
		this.shapesConnection = shapesConnection;
		this.sail = sail;

		if (sail.config.validationEnabled) {

			addConnectionListener(new SailConnectionListener() {

<<<<<<< HEAD
									  @Override
									  public void statementAdded(Statement statement) {
										  if (preparedHasRun) {
											  throw new IllegalStateException();
										  }
										  boolean add = addedStatementsSet.add(statement);
										  if (!add) {
											  removedStatementsSet.remove(statement);
										  }
=======
				@Override
				public void statementAdded(Statement statement) {
					boolean add = addedStatementsSet.add(statement);
					if (!add) {
						removedStatementsSet.remove(statement);
					}
>>>>>>> 5387522b

				}

<<<<<<< HEAD
									  @Override
									  public void statementRemoved(Statement statement) {
										  if (preparedHasRun) {
											  throw new IllegalStateException();
										  }

										  boolean add = removedStatementsSet.add(statement);
										  if (!add) {
											  addedStatementsSet.remove(statement);
										  }
									  }
								  }
=======
				@Override
				public void statementRemoved(Statement statement) {
					boolean add = removedStatementsSet.add(statement);
					if (!add) {
						addedStatementsSet.remove(statement);
					}
				}
			}
>>>>>>> 5387522b

			);
		}
	}

	public NotifyingSailConnection getPreviousStateConnection() {
		return previousStateConnection;
	}

	public Repository getAddedStatements() {
		return addedStatements;
	}

	public Repository getRemovedStatements() {
		return removedStatements;
	}

	@Override
	public void begin() throws SailException {
		begin(sail.getDefaultIsolationLevel());
	}

	@Override
	public void begin(IsolationLevel level) throws SailException {

		assert addedStatements == null;
		assert removedStatements == null;

		stats = new Stats();

		// start two transactions, synchronize on underlying sail so that we get two transactions immediatly successivley
		synchronized (sail) {
			super.begin(level);
			shapesConnection.begin(IsolationLevels.SERIALIZABLE);
			previousStateConnection.begin(IsolationLevels.SNAPSHOT);
		}

	}

	private SailRepository getNewMemorySail() {
		MemoryStore sail = new MemoryStore();
		sail.setDefaultIsolationLevel(IsolationLevels.NONE);
		SailRepository repository = new SailRepository(sail);
		repository.initialize();
		return repository;
	}

	@Override
	public void commit() throws SailException {
		synchronized (sail) {

			refreshShapes(shapesConnection);

			if (!sail.isIgnoreNoShapesLoadedException()
					&& ((!addedStatementsSet.isEmpty() || !removedStatementsSet.isEmpty())
							&& sail.getNodeShapes().isEmpty()))
			{
				throw new NoShapesLoadedException();
			}

			try {
<<<<<<< HEAD
				if(!preparedHasRun){
					prepare();
				}
				previousStateConnection.commit();
				super.commit();
			} finally {
=======
				List<Tuple> invalidTuples = validate();
				boolean valid = invalidTuples.isEmpty();
				previousStateConnection.commit();

				if (!valid) {
					rollback();
					refreshShapes(shapesConnection);
					throw new ShaclSailValidationException(invalidTuples);
				}
				else {
					shapesConnection.commit();
					super.commit();
				}
			}
			finally {
>>>>>>> 5387522b
				cleanup();
			}
		}
	}

	@Override
	public void addStatement(UpdateContext modify, Resource subj, IRI pred, Value obj, Resource... contexts)
		throws SailException
	{
		if (contexts.length == 1 && contexts[0].equals(RDF4J.SHACL_SHAPE_GRAPH)) {
			shapesConnection.add(subj, pred, obj);
			isShapeRefreshNeeded = true;
		}
		else {
			super.addStatement(modify, subj, pred, obj, contexts);
		}
	}

	@Override
	public void removeStatement(UpdateContext modify, Resource subj, IRI pred, Value obj,
			Resource... contexts)
		throws SailException
	{
		if (contexts.length == 1 && contexts[0].equals(RDF4J.SHACL_SHAPE_GRAPH)) {
			shapesConnection.remove(subj, pred, obj);
			isShapeRefreshNeeded = true;
		}
		else {
			super.removeStatement(modify, subj, pred, obj, contexts);
		}
	}

	@Override
	public void addStatement(Resource subj, IRI pred, Value obj, Resource... contexts) throws SailException {
		if (contexts.length == 1 && RDF4J.SHACL_SHAPE_GRAPH.equals(contexts[0])) {
			shapesConnection.add(subj, pred, obj);
			isShapeRefreshNeeded = true;
		}
		else {
			super.addStatement(subj, pred, obj, contexts);
		}
	}

	@Override
	public void removeStatements(Resource subj, IRI pred, Value obj, Resource... contexts)
		throws SailException
	{
		if (contexts.length == 1 && contexts[0].equals(RDF4J.SHACL_SHAPE_GRAPH)) {
			shapesConnection.remove(subj, pred, obj);
			isShapeRefreshNeeded = true;
		}
		else {
			super.removeStatements(subj, pred, obj, contexts);
		}
	}

	@Override
	public void rollback() throws SailException {
		synchronized (sail) {
			previousStateConnection.commit();
			cleanup();
			shapesConnection.rollback();
			super.rollback();
		}
	}

	private void cleanup() {
		if (addedStatements != null) {
			addedStatements.shutDown();
			addedStatements = null;
		}
		if (removedStatements != null) {
			removedStatements.shutDown();
			removedStatements = null;
		}

		addedStatementsSet.clear();
		removedStatementsSet.clear();
		stats = null;
<<<<<<< HEAD
		preparedHasRun = false;
=======
		isShapeRefreshNeeded = false;
>>>>>>> 5387522b
	}

	private void refreshShapes(SailRepositoryConnection shapesRepoConnection) {
		if (isShapeRefreshNeeded) {
			this.sail.refreshShapes(shapesRepoConnection);
			isShapeRefreshNeeded = false;
		}
	}

	private List<Tuple> validate() {

		if (!sail.config.validationEnabled) {
			return Collections.emptyList();
		}

		fillAddedAndRemovedStatementRepositories();

		List<Tuple> ret = new ArrayList<>();

		final List<NodeShape> nodeShapes = NodeShape.Factory.getShapes(shapesConnection, sail.config);
		for (NodeShape nodeShape : nodeShapes) {
			List<PlanNode> planNodes = nodeShape.generatePlans(this, nodeShape, sail.config.logValidationPlans);
			for (PlanNode planNode : planNodes) {
				try (Stream<Tuple> stream = Iterations.stream(planNode.iterator())) {
					if(LoggingNode.loggingEnabled){
						PropertyShape propertyShape = ((EnrichWithShape) planNode).getPropertyShape();
						logger.info("Start execution of plan "+nodeShape.toString()+" : "+propertyShape.getId());
					}
					List<Tuple> collect = stream.collect(Collectors.toList());

					if(LoggingNode.loggingEnabled){
						PropertyShape propertyShape = ((EnrichWithShape) planNode).getPropertyShape();
						logger.info("Finished execution of plan "+nodeShape.toString()+" : "+propertyShape.getId());
					}
					ret.addAll(collect);



					boolean valid = collect.size() == 0;
<<<<<<< HEAD
					if (!valid) {
						logger.warn("SHACL not valid. The following experimental debug results were produced: \n\tNodeShape: {} \n\t\t{}", nodeShape.toString(), String.join("\n\t\t", collect.stream().map(a -> a.toString() + " -cause-> " + a.getCause()).collect(Collectors.toList())));
=======
					if (!valid && sail.config.logValidationViolations) {
						logger.info(
							"SHACL not valid. The following experimental debug results were produced: \n\tNodeShape: {} \n\t\t{}",
							nodeShape.toString(),
							collect
								.stream()
								.map(a -> a.toString() + " -cause-> " + a.getCause())
								.collect(Collectors.joining("\n\t\t")));
>>>>>>> 5387522b
					}
				}
			}
		}

		return ret;
	}

	void fillAddedAndRemovedStatementRepositories() {

		addedStatements = getNewMemorySail();
		removedStatements = getNewMemorySail();

		addedStatementsSet.forEach(stats::added);
		removedStatementsSet.forEach(stats::removed);

		try (RepositoryConnection connection = addedStatements.getConnection()) {
			connection.begin(IsolationLevels.NONE);
			addedStatementsSet.stream().filter(
					statement -> !removedStatementsSet.contains(statement)).forEach(connection::add);
			connection.commit();
		}

		try (RepositoryConnection connection = removedStatements.getConnection()) {
			connection.begin(IsolationLevels.NONE);
			removedStatementsSet.stream().filter(
					statement -> !addedStatementsSet.contains(statement)).forEach(connection::add);
			connection.commit();
		}
	}

	@Override
	synchronized public void close() throws SailException {
		if (isActive()) {
			rollback();
		}
		shapesConnection.close();
		previousStateConnection.close();
		super.close();
	}

<<<<<<< HEAD
	@Override
	public void prepare() throws SailException {
		preparedHasRun = true;
		super.prepare();

		synchronized (sail) {
			boolean valid = true;
			try {
				valid = validate();

				if (!valid) {
					rollback();
					throw new SailException("Failed SHACL validation");
				}
			} finally {
				if (!valid) {
					cleanup();
				}
			}
		}

	}

=======
>>>>>>> 5387522b
	public class Stats {

		boolean hasAdded;

		boolean hasRemoved;

		public void added(Statement statement) {
			hasAdded = true;
		}

		public void removed(Statement statement) {
			hasRemoved = true;

		}

		public boolean hasAdded() {
			return hasAdded;
		}

		public boolean hasRemoved() {
			return hasRemoved;
		}
	}
}<|MERGE_RESOLUTION|>--- conflicted
+++ resolved
@@ -65,17 +65,13 @@
 
 	private HashSet<Statement> removedStatementsSet = new HashSet<>();
 
-<<<<<<< HEAD
 	private boolean preparedHasRun = false;
 
-	ShaclSailConnection(ShaclSail sail, NotifyingSailConnection connection, NotifyingSailConnection previousStateConnection) {
-=======
 	private SailRepositoryConnection shapesConnection;
 
 	ShaclSailConnection(ShaclSail sail, NotifyingSailConnection connection,
-			NotifyingSailConnection previousStateConnection, SailRepositoryConnection shapesConnection)
+						NotifyingSailConnection previousStateConnection, SailRepositoryConnection shapesConnection)
 	{
->>>>>>> 5387522b
 		super(connection);
 		this.previousStateConnection = previousStateConnection;
 		this.shapesConnection = shapesConnection;
@@ -85,31 +81,21 @@
 
 			addConnectionListener(new SailConnectionListener() {
 
-<<<<<<< HEAD
-									  @Override
-									  public void statementAdded(Statement statement) {
-										  if (preparedHasRun) {
+				@Override
+				public void statementAdded(Statement statement) {
+					if (preparedHasRun) {
 											  throw new IllegalStateException();
 										  }
 										  boolean add = addedStatementsSet.add(statement);
 										  if (!add) {
 											  removedStatementsSet.remove(statement);
 										  }
-=======
+
+				}
+
 				@Override
-				public void statementAdded(Statement statement) {
-					boolean add = addedStatementsSet.add(statement);
-					if (!add) {
-						removedStatementsSet.remove(statement);
-					}
->>>>>>> 5387522b
-
-				}
-
-<<<<<<< HEAD
-									  @Override
-									  public void statementRemoved(Statement statement) {
-										  if (preparedHasRun) {
+				public void statementRemoved(Statement statement) {
+					if (preparedHasRun) {
 											  throw new IllegalStateException();
 										  }
 
@@ -119,16 +105,6 @@
 										  }
 									  }
 								  }
-=======
-				@Override
-				public void statementRemoved(Statement statement) {
-					boolean add = removedStatementsSet.add(statement);
-					if (!add) {
-						addedStatementsSet.remove(statement);
-					}
-				}
-			}
->>>>>>> 5387522b
 
 			);
 		}
@@ -178,45 +154,15 @@
 
 	@Override
 	public void commit() throws SailException {
+
 		synchronized (sail) {
-
-			refreshShapes(shapesConnection);
-
-			if (!sail.isIgnoreNoShapesLoadedException()
-					&& ((!addedStatementsSet.isEmpty() || !removedStatementsSet.isEmpty())
-							&& sail.getNodeShapes().isEmpty()))
-			{
-				throw new NoShapesLoadedException();
-			}
-
-			try {
-<<<<<<< HEAD
-				if(!preparedHasRun){
-					prepare();
-				}
-				previousStateConnection.commit();
-				super.commit();
-			} finally {
-=======
-				List<Tuple> invalidTuples = validate();
-				boolean valid = invalidTuples.isEmpty();
-				previousStateConnection.commit();
-
-				if (!valid) {
-					rollback();
-					refreshShapes(shapesConnection);
-					throw new ShaclSailValidationException(invalidTuples);
-				}
-				else {
-					shapesConnection.commit();
-					super.commit();
-				}
-			}
-			finally {
->>>>>>> 5387522b
-				cleanup();
-			}
-		}
+			prepare();
+			super.commit();
+			previousStateConnection.commit();
+			shapesConnection.commit();
+			cleanup();
+		}
+
 	}
 
 	@Override
@@ -274,9 +220,10 @@
 	public void rollback() throws SailException {
 		synchronized (sail) {
 			previousStateConnection.commit();
-			cleanup();
 			shapesConnection.rollback();
 			super.rollback();
+			cleanup();
+			refreshShapes(shapesConnection);
 		}
 	}
 
@@ -293,11 +240,8 @@
 		addedStatementsSet.clear();
 		removedStatementsSet.clear();
 		stats = null;
-<<<<<<< HEAD
 		preparedHasRun = false;
-=======
 		isShapeRefreshNeeded = false;
->>>>>>> 5387522b
 	}
 
 	private void refreshShapes(SailRepositoryConnection shapesRepoConnection) {
@@ -317,8 +261,7 @@
 
 		List<Tuple> ret = new ArrayList<>();
 
-		final List<NodeShape> nodeShapes = NodeShape.Factory.getShapes(shapesConnection, sail.config);
-		for (NodeShape nodeShape : nodeShapes) {
+		for (NodeShape nodeShape : sail.getNodeShapes()) {
 			List<PlanNode> planNodes = nodeShape.generatePlans(this, nodeShape, sail.config.logValidationPlans);
 			for (PlanNode planNode : planNodes) {
 				try (Stream<Tuple> stream = Iterations.stream(planNode.iterator())) {
@@ -337,10 +280,6 @@
 
 
 					boolean valid = collect.size() == 0;
-<<<<<<< HEAD
-					if (!valid) {
-						logger.warn("SHACL not valid. The following experimental debug results were produced: \n\tNodeShape: {} \n\t\t{}", nodeShape.toString(), String.join("\n\t\t", collect.stream().map(a -> a.toString() + " -cause-> " + a.getCause()).collect(Collectors.toList())));
-=======
 					if (!valid && sail.config.logValidationViolations) {
 						logger.info(
 							"SHACL not valid. The following experimental debug results were produced: \n\tNodeShape: {} \n\t\t{}",
@@ -349,7 +288,6 @@
 								.stream()
 								.map(a -> a.toString() + " -cause-> " + a.getCause())
 								.collect(Collectors.joining("\n\t\t")));
->>>>>>> 5387522b
 					}
 				}
 			}
@@ -391,32 +329,32 @@
 		super.close();
 	}
 
-<<<<<<< HEAD
 	@Override
 	public void prepare() throws SailException {
 		preparedHasRun = true;
 		super.prepare();
 
 		synchronized (sail) {
-			boolean valid = true;
-			try {
-				valid = validate();
-
-				if (!valid) {
-					rollback();
-					throw new SailException("Failed SHACL validation");
-				}
-			} finally {
-				if (!valid) {
-					cleanup();
-				}
+
+			refreshShapes(shapesConnection);
+
+			if (!sail.isIgnoreNoShapesLoadedException()
+				&& ((!addedStatementsSet.isEmpty() || !removedStatementsSet.isEmpty())
+				&& sail.getNodeShapes().isEmpty())) {
+				throw new NoShapesLoadedException();
 			}
-		}
-
-	}
-
-=======
->>>>>>> 5387522b
+
+			List<Tuple> invalidTuples = validate();
+			boolean valid = invalidTuples.isEmpty();
+
+			if (!valid) {
+				throw new ShaclSailValidationException(invalidTuples);
+			}
+
+		}
+
+	}
+
 	public class Stats {
 
 		boolean hasAdded;
