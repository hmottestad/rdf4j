/*******************************************************************************
 * Copyright (c) 2018 Eclipse RDF4J contributors.
 * All rights reserved. This program and the accompanying materials
 * are made available under the terms of the Eclipse Distribution License v1.0
 * which accompanies this distribution, and is available at
 * http://www.eclipse.org/org/documents/edl-v10.php.
 *******************************************************************************/

package org.eclipse.rdf4j.sail.shacl;

import org.eclipse.rdf4j.IsolationLevel;
import org.eclipse.rdf4j.IsolationLevels;
import org.eclipse.rdf4j.common.iteration.CloseableIteration;
import org.eclipse.rdf4j.common.iteration.Iterations;
import org.eclipse.rdf4j.common.iteration.UnionIteration;
import org.eclipse.rdf4j.model.IRI;
import org.eclipse.rdf4j.model.Resource;
import org.eclipse.rdf4j.model.Statement;
import org.eclipse.rdf4j.model.Value;
import org.eclipse.rdf4j.model.impl.SimpleValueFactory;
import org.eclipse.rdf4j.model.vocabulary.RDF;
import org.eclipse.rdf4j.model.vocabulary.RDF4J;
import org.eclipse.rdf4j.query.algebra.evaluation.util.ValueComparator;
import org.eclipse.rdf4j.repository.RepositoryResult;
import org.eclipse.rdf4j.repository.sail.SailRepositoryConnection;
import org.eclipse.rdf4j.sail.NotifyingSailConnection;
import org.eclipse.rdf4j.sail.SailConnection;
import org.eclipse.rdf4j.sail.SailConnectionListener;
import org.eclipse.rdf4j.sail.SailException;
import org.eclipse.rdf4j.sail.UpdateContext;
import org.eclipse.rdf4j.sail.helpers.NotifyingSailConnectionWrapper;
import org.eclipse.rdf4j.sail.memory.MemoryStore;
import org.eclipse.rdf4j.sail.shacl.AST.NodeShape;
import org.eclipse.rdf4j.sail.shacl.AST.PropertyShape;
import org.eclipse.rdf4j.sail.shacl.planNodes.BufferedSplitter;
import org.eclipse.rdf4j.sail.shacl.planNodes.EnrichWithShape;
import org.eclipse.rdf4j.sail.shacl.planNodes.LoggingNode;
import org.eclipse.rdf4j.sail.shacl.planNodes.PlanNode;
import org.eclipse.rdf4j.sail.shacl.planNodes.Tuple;
import org.eclipse.rdf4j.sail.shacl.results.ValidationReport;
import org.slf4j.Logger;
import org.slf4j.LoggerFactory;

import java.util.Arrays;
import java.util.Collections;
import java.util.HashMap;
import java.util.HashSet;
import java.util.List;
import java.util.Map;
import java.util.Objects;
import java.util.Set;
import java.util.concurrent.ConcurrentLinkedQueue;
import java.util.stream.Collectors;
import java.util.stream.Stream;

/**
 * @author Heshan Jayasinghe
 * @author Håvard Ottestad
 */
public class ShaclSailConnection extends NotifyingSailConnectionWrapper implements SailConnectionListener {

	private static final Logger logger = LoggerFactory.getLogger(ShaclSailConnection.class);

	private List<NodeShape> nodeShapes;

	private NotifyingSailConnection previousStateConnection;

	MemoryStore addedStatements;
	MemoryStore removedStatements;

	private ConcurrentLinkedQueue<SailConnection> connectionsToClose = new ConcurrentLinkedQueue<>();

	private HashSet<Statement> addedStatementsSet = new HashSet<>();
	private HashSet<Statement> removedStatementsSet = new HashSet<>();

	private boolean isShapeRefreshNeeded = false;
	private boolean shapesModifiedInCurrentTransaction = false;

	public final ShaclSail sail;

	public Stats stats;

	RdfsSubClassOfReasoner rdfsSubClassOfReasoner;

	private boolean preparedHasRun = false;

	private SailRepositoryConnection shapesRepoConnection;

	// used to cache Select plan nodes so that we don't query a store for the same data during the same validation step.
	private Map<PlanNode, BufferedSplitter> selectNodeCache;

	// used to indicate if the transaction is in the validating phase
	boolean validating;

	private long stamp;

	ValueComparator valueComparator = new ValueComparator();

	private boolean connectionListenerActive = false;

	private IsolationLevel currentIsolationLevel = null;

	ShaclSailConnection(ShaclSail sail, NotifyingSailConnection connection,
			NotifyingSailConnection previousStateConnection, SailRepositoryConnection shapesRepoConnection) {
		super(connection);
		this.previousStateConnection = previousStateConnection;
		this.shapesRepoConnection = shapesRepoConnection;
		this.sail = sail;

		setupConnectionListener();
	}

	public NotifyingSailConnection getPreviousStateConnection() {
		return previousStateConnection;
	}

	public SailConnection getAddedStatements() {
		NotifyingSailConnection connection = addedStatements.getConnection();
		connectionsToClose.add(connection);
		return connection;
	}

	public SailConnection getRemovedStatements() {
		NotifyingSailConnection connection = removedStatements.getConnection();
		connectionsToClose.add(connection);
		return connection;
	}

	@Override
	public void begin() throws SailException {
		begin(sail.getDefaultIsolationLevel());
	}

	@Override
	public void begin(IsolationLevel level) throws SailException {
		currentIsolationLevel = level;
		assert addedStatements == null;
		assert removedStatements == null;
		assert connectionsToClose.size() == 0;

		stats = new Stats();

		// start two transactions, synchronize on underlying sail so that we get two transactions immediatly
		// successivley
		synchronized (sail) {
			super.begin(level);
			shapesRepoConnection.begin(level);
			previousStateConnection.begin(level);
		}

		stats.baseSailEmpty = !hasStatement(null, null, null, true);
		if (stats.baseSailEmpty) {
			removeConnectionListener(this);
			connectionListenerActive = false;
		} else {
			setupConnectionListener();
		}

	}

	private void setupConnectionListener() {
		if (!connectionListenerActive && sail.isValidationEnabled()) {
			addConnectionListener(this);

		}
	}

	private MemoryStore getNewMemorySail() {
		MemoryStore sail = new MemoryStore();
		sail.setDefaultIsolationLevel(IsolationLevels.NONE);
		sail.init();
		return sail;
	}

	@Override
	public void commit() throws SailException {
		if (!preparedHasRun) {
			prepare();
		}
		long before = 0;
		if (sail.isPerformanceLogging()) {
			before = System.currentTimeMillis();
		}
		previousStateConnection.commit();
		super.commit();
<<<<<<< HEAD
		shapesRepoConnection.commit();
		if (shapesModifiedInCurrentTransaction) {
			sail.setNodeShapes(nodeShapes);
		}

		if (sail.holdsWriteLock(stamp)) {
			sail.releaseExclusiveWriteLock(stamp);
		}

		if (sail.isPerformanceLogging()) {
			logger.info("commit() excluding validation and cleanup took {} ms", System.currentTimeMillis() - before);
		}
=======
		shapesConnection.commit();
>>>>>>> 644c38be
		cleanup();
	}

	@Override
	public void addStatement(UpdateContext modify, Resource subj, IRI pred, Value obj, Resource... contexts)
			throws SailException {
		if (contexts.length == 1 && RDF4J.SHACL_SHAPE_GRAPH.equals(contexts[0])) {
			stamp = sail.acquireExclusiveWriteLock(stamp);
			shapesRepoConnection.add(subj, pred, obj);
			isShapeRefreshNeeded = true;
		} else {
			super.addStatement(modify, subj, pred, obj, contexts);
		}
	}

	@Override
	public void removeStatement(UpdateContext modify, Resource subj, IRI pred, Value obj, Resource... contexts)
			throws SailException {
		if (contexts.length == 1 && RDF4J.SHACL_SHAPE_GRAPH.equals(contexts[0])) {
			stamp = sail.acquireExclusiveWriteLock(stamp);
			shapesRepoConnection.remove(subj, pred, obj);
			isShapeRefreshNeeded = true;
		} else {
			super.removeStatement(modify, subj, pred, obj, contexts);
		}
	}

	@Override
	public void addStatement(Resource subj, IRI pred, Value obj, Resource... contexts) throws SailException {
		if (contexts.length == 1 && RDF4J.SHACL_SHAPE_GRAPH.equals(contexts[0])) {
			stamp = sail.acquireExclusiveWriteLock(stamp);
			shapesRepoConnection.add(subj, pred, obj);
			isShapeRefreshNeeded = true;
		} else {
			super.addStatement(subj, pred, obj, contexts);
		}
	}

	@Override
	public void removeStatements(Resource subj, IRI pred, Value obj, Resource... contexts) throws SailException {
		if (contexts.length == 1 && contexts[0].equals(RDF4J.SHACL_SHAPE_GRAPH)) {
			stamp = sail.acquireExclusiveWriteLock(stamp);
			shapesRepoConnection.remove(subj, pred, obj);
			isShapeRefreshNeeded = true;
		} else {
			super.removeStatements(subj, pred, obj, contexts);
		}
	}

	@Override
	public void clear(Resource... contexts) throws SailException {
		if (Arrays.asList(contexts).contains(RDF4J.SHACL_SHAPE_GRAPH)) {
			shapesRepoConnection.clear();
			isShapeRefreshNeeded = true;
		}
		super.clear(contexts);
	}

	@Override
	public void rollback() throws SailException {

		previousStateConnection.rollback();
		shapesRepoConnection.rollback();
		super.rollback();
		if (shapesModifiedInCurrentTransaction || isShapeRefreshNeeded) {
			isShapeRefreshNeeded = true; // force refresh shapes after rollback of the shapesRepoConnection
			refreshShapes();
			if (shapesModifiedInCurrentTransaction) {
				sail.setNodeShapes(nodeShapes);
			}
		}
		if (sail.holdsWriteLock(stamp)) {
			sail.releaseExclusiveWriteLock(stamp);
		}
		cleanup();
	}

	void cleanup() {
		long before = 0;
		if (sail.isPerformanceLogging()) {
			before = System.currentTimeMillis();
		}

		logger.debug("Cleanup");
		connectionsToClose.forEach(SailConnection::close);
		connectionsToClose = new ConcurrentLinkedQueue<>();

		if (addedStatements != null) {
			if (addedStatements != sail.getBaseSail()) {
				addedStatements.shutDown();
			}
			addedStatements = null;
		}

		if (removedStatements != null) {
			removedStatements.shutDown();
			removedStatements = null;
		}

		addedStatementsSet.clear();
		removedStatementsSet.clear();
		stats = null;
		preparedHasRun = false;
		isShapeRefreshNeeded = false;
		selectNodeCache = null;
		shapesModifiedInCurrentTransaction = false;
		stamp = 0;
		currentIsolationLevel = null;
		if (sail.isPerformanceLogging()) {
			logger.info("cleanup() took {} ms", System.currentTimeMillis() - before);
		}
	}

	private List<NodeShape> refreshShapes() {
		if (isShapeRefreshNeeded) {
			nodeShapes = sail.refreshShapes(shapesRepoConnection);
			isShapeRefreshNeeded = false;
			shapesModifiedInCurrentTransaction = true;
		}

		return nodeShapes;
	}

	private List<Tuple> validate(List<NodeShape> nodeShapes, boolean validateEntireBaseSail) {

		if (!sail.isValidationEnabled()) {
			return Collections.emptyList();
		}

		if (sail.isRdfsSubClassReasoning()) {
			rdfsSubClassOfReasoner = RdfsSubClassOfReasoner.createReasoner(this);
		}

		try {
			validating = true;

			fillAddedAndRemovedStatementRepositories();

			long beforeValidation = 0;
			if (sail.isPerformanceLogging()) {
				beforeValidation = System.currentTimeMillis();
			}

			try {
				Stream<PlanNode> planNodeStream = nodeShapes
						.stream()
						.flatMap(nodeShape -> nodeShape
								.generatePlans(this, nodeShape, sail.isLogValidationPlans(), validateEntireBaseSail));
				if (sail.isParallelValidation()) {
					planNodeStream = planNodeStream.parallel();
				}

				return planNodeStream.filter(Objects::nonNull).flatMap(planNode -> {
					try (Stream<Tuple> stream = Iterations.stream(planNode.iterator())) {
						if (LoggingNode.loggingEnabled) {
							PropertyShape propertyShape = ((EnrichWithShape) planNode).getPropertyShape();
							logger.info("Start execution of plan " + propertyShape.getNodeShape().toString() + " : "
									+ propertyShape.getId());
						}

						long before = 0;
						if (sail.isPerformanceLogging()) {
							before = System.currentTimeMillis();
						}

						List<Tuple> collect = stream.collect(Collectors.toList());

						if (sail.isPerformanceLogging()) {
							long after = System.currentTimeMillis();
							PropertyShape propertyShape = ((EnrichWithShape) planNode).getPropertyShape();
							logger.info("Execution of plan took {} ms for {} : {}", (after - before),
									propertyShape.getNodeShape().toString(), propertyShape.toString());
						}

						if (LoggingNode.loggingEnabled) {
							PropertyShape propertyShape = ((EnrichWithShape) planNode).getPropertyShape();
							logger.info("Finished execution of plan {} : {}", propertyShape.getNodeShape().toString(),
									propertyShape.getId());
						}

						boolean valid = collect.size() == 0;

						if (!valid && sail.isLogValidationViolations()) {
							PropertyShape propertyShape = ((EnrichWithShape) planNode).getPropertyShape();

							logger.info(
									"SHACL not valid. The following experimental debug results were produced: \n\tNodeShape: {}\n\tPropertyShape: {} \n\t\t{}",
									propertyShape.getNodeShape().getId(), propertyShape.getId(),
									collect.stream()
											.map(a -> a.toString() + " -cause-> " + a.getCause())
											.collect(Collectors.joining("\n\t\t")));
						}

						return collect.stream();
					}
				}).collect(Collectors.toList());
			} finally {
				connectionsToClose.forEach(SailConnection::close);
				connectionsToClose = new ConcurrentLinkedQueue<>();
				if (sail.isPerformanceLogging()) {
					logger.info("Actual validation and generating plans took {} ms",
							System.currentTimeMillis() - beforeValidation);
				}
			}
		} finally {
			validating = false;
			rdfsSubClassOfReasoner = null;

		}
	}

	void fillAddedAndRemovedStatementRepositories() {

		long before = 0;
		if (sail.isPerformanceLogging()) {
			before = System.currentTimeMillis();
		}

		connectionsToClose.forEach(SailConnection::close);
		connectionsToClose = new ConcurrentLinkedQueue<>();

		if (stats.baseSailEmpty) {

			flush();

			if ((rdfsSubClassOfReasoner == null || rdfsSubClassOfReasoner.isEmpty())
					&& sail.getBaseSail() instanceof MemoryStore && this.getIsolationLevel() == IsolationLevels.NONE) {
				addedStatements = (MemoryStore) sail.getBaseSail();
				removedStatements = getNewMemorySail();
			} else {
				addedStatements = getNewMemorySail();
				removedStatements = getNewMemorySail();

				try (Stream<? extends Statement> stream = Iterations.stream(getStatements(null, null, null, false))) {
					try (NotifyingSailConnection connection = addedStatements.getConnection()) {
						connection.begin(IsolationLevels.NONE);
						stream
								.flatMap(statement -> rdfsSubClassOfReasoner == null ? Stream.of(statement)
										: rdfsSubClassOfReasoner.forwardChain(statement))
								.forEach(statement -> connection.addStatement(statement.getSubject(),
										statement.getPredicate(), statement.getObject(), statement.getContext()));
						connection.commit();
					}
				}
			}

		} else {

			Stream.of(addedStatementsSet, removedStatementsSet)
					.parallel()
					.forEach(set -> {
						Set<Statement> otherSet;
						MemoryStore repository;
						if (set == addedStatementsSet) {
							otherSet = removedStatementsSet;

							if (addedStatements != null && addedStatements != sail.getBaseSail()) {
								addedStatements.shutDown();
							}

							addedStatements = getNewMemorySail();
							repository = addedStatements;

							set.forEach(stats::added);

						} else {
							otherSet = addedStatementsSet;

							if (removedStatements != null) {
								removedStatements.shutDown();
								removedStatements = null;
							}

							removedStatements = getNewMemorySail();
							repository = removedStatements;

							set.forEach(stats::removed);
						}

						try (SailConnection connection = repository.getConnection()) {
							connection.begin(IsolationLevels.NONE);
							set.stream()
									.filter(statement -> !otherSet.contains(statement))
									.flatMap(statement -> rdfsSubClassOfReasoner == null ? Stream.of(statement)
											: rdfsSubClassOfReasoner.forwardChain(statement))
									.forEach(statement -> connection.addStatement(statement.getSubject(),
											statement.getPredicate(), statement.getObject(), statement.getContext()));
							connection.commit();
						}

					});

		}
		selectNodeCache = new HashMap<>();

		if (sail.isPerformanceLogging()) {
			logger.info("fillAddedAndRemovedStatementRepositories() took {} ms", System.currentTimeMillis() - before);
		}

	}

	private IsolationLevel getIsolationLevel() {
		return currentIsolationLevel;
	}

	@Override
	synchronized public void close() throws SailException {
		if (isActive()) {
			rollback();
		}
		shapesRepoConnection.close();
		previousStateConnection.close();
		super.close();
		connectionsToClose.forEach(SailConnection::close);
		connectionsToClose = new ConcurrentLinkedQueue<>();
	}

	@Override
	public void prepare() throws SailException {
		long readStamp = 0;

		try {
			long before = 0;
			if (sail.isPerformanceLogging()) {
				before = System.currentTimeMillis();
			}
			if (!sail.holdsWriteLock(stamp)) {
				readStamp = sail.readlock();
			}
			loadCachedNodeShapes();
			List<NodeShape> nodeShapesBeforeRefresh = this.nodeShapes;

			refreshShapes();

			List<NodeShape> nodeShapesAfterRefresh = this.nodeShapes;

			// we don't support revalidation of all data when changing the shacl shapes,
			// so no need to check if the shapes have changed
			if (addedStatementsSet.isEmpty() && removedStatementsSet.isEmpty() && !shapesModifiedInCurrentTransaction) {
				boolean currentBaseSailEmpty = !hasStatement(null, null, null, false);
				if (!(stats.baseSailEmpty && !currentBaseSailEmpty)) {
					logger.debug("Nothing has changed, nothing to validate.");
					return;
				}
			}

			if (shapesModifiedInCurrentTransaction && addedStatementsSet.isEmpty() && removedStatementsSet.isEmpty()) {
				// we can optimize which shapes to revalidate since no data has changed.
				assert nodeShapesBeforeRefresh != nodeShapesAfterRefresh;

				HashSet<NodeShape> nodeShapesBeforeRefreshSet = new HashSet<>(nodeShapesBeforeRefresh);

				nodeShapesAfterRefresh = nodeShapesAfterRefresh.stream()
						.filter(nodeShape -> !nodeShapesBeforeRefreshSet.contains(nodeShape))
						.collect(Collectors.toList());

			}

			List<Tuple> invalidTuples = validate(nodeShapesAfterRefresh, shapesModifiedInCurrentTransaction);
			boolean valid = invalidTuples.isEmpty();

			if (sail.isPerformanceLogging()) {
				logger.info("prepare() including validation excluding locking and super.prepare() took {} ms",
						System.currentTimeMillis() - before);
			}

			if (!valid) {
				throw new ShaclSailValidationException(invalidTuples);
			}
		} finally {
			preparedHasRun = true;

			if (readStamp != 0 && !sail.holdsWriteLock(stamp)) {
				sail.releaseReadlock(readStamp);
			}
			super.prepare();
			previousStateConnection.prepare();
		}

	}

	private void loadCachedNodeShapes() {
		this.nodeShapes = sail.getNodeShapes();
	}

	@Override
	public void statementAdded(Statement statement) {
		if (preparedHasRun) {
			throw new IllegalStateException("Detected changes after prepare() has been called.");
		}
		boolean add = addedStatementsSet.add(statement);
		if (!add) {
			removedStatementsSet.remove(statement);
		}

	}

	@Override
	public void statementRemoved(Statement statement) {
		if (preparedHasRun) {
			throw new IllegalStateException("Detected changes after prepare() has been called.");
		}

		boolean add = removedStatementsSet.add(statement);
		if (!add) {
			addedStatementsSet.remove(statement);
		}
	}

	synchronized public PlanNode getCachedNodeFor(PlanNode select) {

		if (!sail.isCacheSelectNodes()) {
			return select;
		}

		BufferedSplitter bufferedSplitter = selectNodeCache.computeIfAbsent(select, BufferedSplitter::new);

		return bufferedSplitter.getPlanNode();
	}

	public RdfsSubClassOfReasoner getRdfsSubClassOfReasoner() {
		return rdfsSubClassOfReasoner;
	}

	public class Stats {

		boolean baseSailEmpty;
		boolean hasAdded;
		boolean hasRemoved;

		public void added(Statement statement) {
			hasAdded = true;
		}

		public void removed(Statement statement) {
			hasRemoved = true;

		}

		public boolean hasAdded() {
			return hasAdded;
		}

		public boolean hasRemoved() {
			return hasRemoved;
		}

		public boolean isBaseSailEmpty() {
			return baseSailEmpty;
		}
	}

	@Override
	public CloseableIteration<? extends Statement, SailException> getStatements(Resource subj, IRI pred, Value obj,
			boolean includeInferred, Resource... contexts) throws SailException {
		if (contexts.length == 1 && contexts[0].equals(RDF4J.SHACL_SHAPE_GRAPH)) {
			return getCloseableIteration(shapesRepoConnection.getStatements(subj, pred, obj, includeInferred));
		}

		if (rdfsSubClassOfReasoner != null && includeInferred && validating && obj instanceof Resource
				&& RDF.TYPE.equals(pred)) {
			Set<Resource> inferredTypes = rdfsSubClassOfReasoner.backwardsChain((Resource) obj);
			if (!inferredTypes.isEmpty()) {

				CloseableIteration<Statement, SailException>[] statementsMatchingInferredTypes = inferredTypes.stream()
						.map(r -> super.getStatements(subj, pred, r, false, contexts))
						.toArray(CloseableIteration[]::new);

				return new CloseableIteration<Statement, SailException>() {

					UnionIteration<Statement, SailException> unionIteration = new UnionIteration<>(
							statementsMatchingInferredTypes);

					Statement next = null;

					HashSet<Statement> dedupe = new HashSet<>();

					private void calculateNext() {
						if (next != null) {
							return;
						}

						while (next == null && unionIteration.hasNext()) {
							Statement temp = unionIteration.next();
							temp = SimpleValueFactory.getInstance()
									.createStatement(temp.getSubject(), temp.getPredicate(), obj, temp.getContext());

							if (!dedupe.isEmpty()) {
								boolean contains = dedupe.contains(temp);
								if (!contains) {
									next = temp;
									dedupe.add(next);
								}
							} else {
								next = temp;
								dedupe.add(next);
							}

						}
					}

					@Override
					public boolean hasNext() throws SailException {
						calculateNext();
						return next != null;
					}

					@Override
					public Statement next() throws SailException {
						calculateNext();
						Statement temp = next;
						next = null;
						return temp;
					}

					@Override
					public void remove() throws SailException {
						unionIteration.remove();
					}

					@Override
					public void close() throws SailException {
						unionIteration.close();
					}
				};

			}
		}

		return super.getStatements(subj, pred, obj, includeInferred, contexts);
	}

	private CloseableIteration<Statement, SailException> getCloseableIteration(
			RepositoryResult<Statement> statements1) {
		return new CloseableIteration<Statement, SailException>() {

			RepositoryResult<Statement> statements = statements1;

			@Override
			public boolean hasNext() throws SailException {
				return statements.hasNext();
			}

			@Override
			public Statement next() throws SailException {
				return statements.next();
			}

			@Override
			public void remove() throws SailException {
				statements.remove();
			}

			@Override
			public void close() throws SailException {
				statements.close();
			}
		};
	}

	@Override
	public boolean hasStatement(Resource subj, IRI pred, Value obj, boolean includeInferred, Resource... contexts)
			throws SailException {

		if (contexts.length == 1 && contexts[0].equals(RDF4J.SHACL_SHAPE_GRAPH)) {
			return shapesRepoConnection.hasStatement(subj, pred, obj, includeInferred);
		}

		boolean hasStatement = super.hasStatement(subj, pred, obj, includeInferred, contexts);

		if (rdfsSubClassOfReasoner != null && includeInferred && validating && obj instanceof Resource
				&& RDF.TYPE.equals(pred)) {
			return hasStatement | rdfsSubClassOfReasoner.backwardsChain((Resource) obj)
					.stream()
					.map(type -> super.hasStatement(subj, pred, type, false, contexts))
					.reduce((a, b) -> a || b)
					.orElse(false);
		}
		return hasStatement;
	}

	public ValidationReport revalidate() {

		if (!isActive()) {
			throw new IllegalStateException("No active transaction!");
		}

		loadCachedNodeShapes();

		List<Tuple> validate = validate(this.nodeShapes, true);

		return new ShaclSailValidationException(validate).getValidationReport();
	}

}<|MERGE_RESOLUTION|>--- conflicted
+++ resolved
@@ -183,7 +183,6 @@
 		}
 		previousStateConnection.commit();
 		super.commit();
-<<<<<<< HEAD
 		shapesRepoConnection.commit();
 		if (shapesModifiedInCurrentTransaction) {
 			sail.setNodeShapes(nodeShapes);
@@ -196,9 +195,6 @@
 		if (sail.isPerformanceLogging()) {
 			logger.info("commit() excluding validation and cleanup took {} ms", System.currentTimeMillis() - before);
 		}
-=======
-		shapesConnection.commit();
->>>>>>> 644c38be
 		cleanup();
 	}
 
