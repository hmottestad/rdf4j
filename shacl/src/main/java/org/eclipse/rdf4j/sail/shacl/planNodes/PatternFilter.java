/*******************************************************************************
 * Copyright (c) 2019 Eclipse RDF4J contributors.
 * All rights reserved. This program and the accompanying materials
 * are made available under the terms of the Eclipse Distribution License v1.0
 * which accompanies this distribution, and is available at
 * http://www.eclipse.org/org/documents/edl-v10.php.
 *******************************************************************************/

package org.eclipse.rdf4j.sail.shacl.planNodes;

import org.eclipse.rdf4j.model.Value;

import java.util.regex.Pattern;

/**
 * @author Håvard Ottestad
 */
public class PatternFilter extends FilterPlanNode {

	private final Pattern pattern;

<<<<<<< HEAD

	public PatternFilter(PlanNode parent, String pattern, String flags) {
=======
	public PatternFilter(PlanNode parent, String pattern, Optional<String> flags) {
>>>>>>> c27425a2
		super(parent);
		if (flags.length() > 0) {

			int flag = 0b0;

			if (flags.contains("i")) {
				flag = flag | Pattern.CASE_INSENSITIVE;
			}

			if (flags.contains("d")) {
				flag = flag | Pattern.UNIX_LINES;
			}

			if (flags.contains("m")) {
				flag = flag | Pattern.MULTILINE;
			}

			if (flags.contains("s")) {
				flag = flag | Pattern.DOTALL;
			}

			if (flags.contains("u")) {
				flag = flag | Pattern.UNICODE_CASE;
			}

			if (flags.contains("x")) {
				flag = flag | Pattern.COMMENTS;
			}

			if (flags.contains("U")) {
				flag = flag | Pattern.UNICODE_CHARACTER_CLASS;
			}

			this.pattern = Pattern.compile(pattern, flag);

		} else {
			this.pattern = Pattern.compile(pattern);

		}

	}

	@Override
	boolean checkTuple(Tuple t) {
		Value literal = t.line.get(1);

		return pattern.matcher(literal.stringValue()).matches();
	}

	@Override
	public String toString() {
		return "PatternFilter{" + "pattern=" + pattern + '}';
	}
}<|MERGE_RESOLUTION|>--- conflicted
+++ resolved
@@ -19,12 +19,8 @@
 
 	private final Pattern pattern;
 
-<<<<<<< HEAD
 
 	public PatternFilter(PlanNode parent, String pattern, String flags) {
-=======
-	public PatternFilter(PlanNode parent, String pattern, Optional<String> flags) {
->>>>>>> c27425a2
 		super(parent);
 		if (flags.length() > 0) {
 
