--- conflicted
+++ resolved
@@ -16,14 +16,9 @@
 
 public class ShaclProperties {
 
-<<<<<<< HEAD
 
 	List<Resource> clazz = new ArrayList<>(0);
 	List<Resource> or = new ArrayList<>(0);
-=======
-	Resource clazz;
-	Resource or;
->>>>>>> c27425a2
 	Long minCount;
 	Long maxCount;
 
@@ -47,13 +42,10 @@
 	Set<IRI> targetSubjectsOf = new HashSet<>(0);
 	Set<IRI> targetObjectsOf = new HashSet<>(0);
 
-<<<<<<< HEAD
 	boolean deactivated = false;
 
 	String flags = "";
 
-=======
->>>>>>> c27425a2
 	public ShaclProperties(Resource propertyShapeId, SailRepositoryConnection connection) {
 
 		try (Stream<Statement> stream = Iterations.stream(connection.getStatements(propertyShapeId, null, null))) {
@@ -61,7 +53,6 @@
 				String predicate = statement.getPredicate().toString();
 				Value object = statement.getObject();
 				switch (predicate) {
-<<<<<<< HEAD
 					case "http://www.w3.org/ns/shacl#or":
 						or.add((Resource) object);
 						break;
@@ -155,101 +146,6 @@
 					case "http://www.w3.org/ns/shacl#flags":
 						flags += object.stringValue();
 						break;
-=======
-				case "http://www.w3.org/ns/shacl#or":
-					if (or != null) {
-						throw new IllegalStateException("sh:or already populated");
-					}
-					or = (Resource) object;
-					break;
-				case "http://www.w3.org/ns/shacl#languageIn":
-					if (languageIn != null) {
-						throw new IllegalStateException("sh:languageIn already populated");
-					}
-					languageIn = (Resource) object;
-					break;
-				case "http://www.w3.org/ns/shacl#nodeKind":
-					if (nodeKind != null) {
-						throw new IllegalStateException("sh:nodeKind already populated");
-					}
-					nodeKind = (Resource) object;
-					break;
-				case "http://www.w3.org/ns/shacl#datatype":
-					if (datatype != null) {
-						throw new IllegalStateException("sh:datatype already populated");
-					}
-					datatype = (Resource) object;
-					break;
-				case "http://www.w3.org/ns/shacl#minCount":
-					if (minCount != null) {
-						throw new IllegalStateException("sh:minCount aleady populated");
-					}
-					minCount = ((Literal) object).longValue();
-					break;
-				case "http://www.w3.org/ns/shacl#maxCount":
-					if (maxCount != null) {
-						throw new IllegalStateException("sh:maxCount aleady populated");
-					}
-					maxCount = ((Literal) object).longValue();
-					break;
-				case "http://www.w3.org/ns/shacl#minLength":
-					if (minLength != null) {
-						throw new IllegalStateException("sh:minLength aleady populated");
-					}
-					minLength = ((Literal) object).longValue();
-					break;
-				case "http://www.w3.org/ns/shacl#maxLength":
-					if (maxLength != null) {
-						throw new IllegalStateException("sh:maxLength aleady populated");
-					}
-					maxLength = ((Literal) object).longValue();
-					break;
-				case "http://www.w3.org/ns/shacl#minExclusive":
-					if (minExclusive != null) {
-						throw new IllegalStateException("sh:minExclusive aleady populated");
-					}
-					minExclusive = (Literal) object;
-					break;
-				case "http://www.w3.org/ns/shacl#maxExclusive":
-					if (maxExclusive != null) {
-						throw new IllegalStateException("sh:maxExclusive aleady populated");
-					}
-					maxExclusive = (Literal) object;
-					break;
-				case "http://www.w3.org/ns/shacl#minInclusive":
-					if (minInclusive != null) {
-						throw new IllegalStateException("sh:minInclusive aleady populated");
-					}
-					minInclusive = (Literal) object;
-					break;
-				case "http://www.w3.org/ns/shacl#maxInclusive":
-					if (maxInclusive != null) {
-						throw new IllegalStateException("sh:maxInclusive aleady populated");
-					}
-					maxInclusive = (Literal) object;
-					break;
-				case "http://www.w3.org/ns/shacl#pattern":
-					if (pattern != null) {
-						throw new IllegalStateException("sh:pattern aleady populated");
-					}
-					pattern = object.stringValue();
-					break;
-				case "http://www.w3.org/ns/shacl#class":
-					if (clazz != null) {
-						throw new IllegalStateException("sh:class aleady populated");
-					}
-					clazz = (Resource) object;
-					break;
-				case "http://www.w3.org/ns/shacl#targetNode":
-					targetNode.add(object);
-					break;
-				case "http://www.w3.org/ns/shacl#targetClass":
-					if (targetClass != null) {
-						throw new IllegalStateException("sh:targetClass aleady populated");
-					}
-					targetClass = (Resource) object;
-					break;
->>>>>>> c27425a2
 				}
 
 			});
