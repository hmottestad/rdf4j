--- conflicted
+++ resolved
@@ -123,14 +123,9 @@
 		};
 	}
 
-<<<<<<< HEAD
+	@Override
 	public List<PlanNode> parent() {
 		return Arrays.asList(parent);
-=======
-	@Override
-	public int depth() {
-		return parent.depth() + 1;
->>>>>>> c4087747
 	}
 
 
