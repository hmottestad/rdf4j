--- conflicted
+++ resolved
@@ -132,7 +132,8 @@
 	}
 
 	@Override
-	public SpinSailConnection getConnection() throws SailException {
+	public SpinSailConnection getConnection()
+			throws SailException {
 		InferencerConnection con = (InferencerConnection) super.getConnection();
 		return new SpinSailConnection(this, con);
 	}
@@ -140,13 +141,8 @@
 	private final static IRI spinrdf_sp = SimpleValueFactory.getInstance().createIRI("http://spinrdf.org/sp");
 
 	@Override
-<<<<<<< HEAD
 	synchronized public void initialize()
-		throws SailException
-	{
-=======
-	public void initialize() throws SailException {
->>>>>>> 90205c4d
+			throws SailException {
 		super.initialize();
 
 		initializing = true;
@@ -165,23 +161,15 @@
 
 	private void loadAxioms() {
 		try (SpinSailConnection con = getConnection()) {
-<<<<<<< HEAD
 			con.begin(IsolationLevels.NONE);
 			boolean b = con.hasStatement(spinrdf_sp, RDF.TYPE, OWL.ONTOLOGY, true);
 			if (!b) {
-=======
-			con.begin();
-			Set<Statement> stmts = Iterations.asSet(con
-					.getStatements(getValueFactory().createIRI("http://spinrdf.org/sp"), RDF.TYPE, OWL.ONTOLOGY, true));
-			if (stmts.isEmpty()) {
->>>>>>> 90205c4d
 				con.addAxiomStatements();
 			}
 			con.commit();
 		}
 	}
 
-
 	public boolean isInitializing() {
 		return initializing;
 	}
